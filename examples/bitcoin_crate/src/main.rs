/*  An example showing how to use the rust bitcoin crate with the coinselect crate. The input and output details are stored in separate JSON files. The inputs and outputs are first read from the file and UTXOs are constructed using a combination of the inputs and outputs. The coin selection options are initiated. The UTXOs are then converted in OutputGroups. Finally the vector of OutputGroups and CoinSelectionOpt are used to call the coin selection method to perform the selection operation.
*/
extern crate bitcoin;
extern crate serde;
extern crate serde_derive;
extern crate serde_json;

use bitcoin::{
    absolute::LockTime, consensus::serialize, transaction, Amount, OutPoint, ScriptBuf, Sequence,
    Transaction, TxIn, TxOut, Txid, Witness,
};
use rust_coinselect::{
    selectcoin::select_coin,
    types::{CoinSelectionOpt, ExcessStrategy, OutputGroup},
    utils::{calculate_base_weight_btc, calculate_fee},
};
use std::str::FromStr;

fn log_utxos(utxos: &[OutputGroup]) {
    println!(
        "\n{:<15} | {:<15} | {:<15} | {:<20}",
        "Value (sats)", "Weight (bytes)", "Input Count", "Creation Sequence"
    );
    println!("{:-<71}", "");

    for utxo in utxos.iter() {
        println!(
            "{:<15} | {:<15} | {:<15} | {:<20}",
            utxo.value,
            utxo.weight,
            utxo.input_count,
            utxo.creation_sequence.unwrap_or(0)
        );
    }
    println!("{:-<71}", "");
}

fn main() {
<<<<<<< HEAD
    let target: u64 = 4_000_000;

=======
    // mock txins
>>>>>>> 52f16418
    let inputs: Vec<TxIn> = vec![
        TxIn {
            previous_output: OutPoint {
                txid: Txid::from_str("e9269b40306f10e2636414e514366474d5736256844882ffefd794f688b648b0").unwrap(),
                vout: 0,
            },
            script_sig: ScriptBuf::from_hex("47304402200552d42d255d9814bda2e0fbf28be6321a80615e633afb21d18abf4ad0bc721602202530e3f8e4bbf184eecfd95c615cb22ad06860fd75ce3aa423d0fea894a80332812103739ea9368ff2b1fdc4db2f160191e980190367501cc2b0c93a566fababd01064").unwrap(),
            sequence: Sequence::from_hex("0xffffffff").unwrap(),
            witness: Witness::default()
        },
        TxIn {
            previous_output: OutPoint {
                txid: Txid::from_str("e1926a751f36c25541263ca4b621f1e3376e15117c170e60ba82b113bda3cba6").unwrap(),
                vout: 0,
            },
            script_sig: ScriptBuf::from_hex("47304402203743aeedace4ec68892c825ed674234b7c834268304aaaf76958d2da5670a9b702207b01a50a5c047023ac5a5b90367b1bd862ac6a4914b023a7c5463b3f8e3690710141047146f0e0fcb3139947cf0beb870fe251930ca10d4545793d31033e801b5219abf56c11a3cf3406ca590e4c14b0dab749d20862b3adc4709153c280c2a78be10c").unwrap(),
            sequence: Sequence::from_hex("0xffffffff").unwrap(),
            witness: Witness::default()
        },
        TxIn {
            previous_output: OutPoint {
                txid: Txid::from_str("0c20171f1558eb6c032a5916e8ce0b446fef6f7b102b2aabcfc83a8367b0f53b").unwrap(),
                vout: 2,
            },
            script_sig: ScriptBuf::default(),
            sequence: Sequence::from_hex("0xfffffffe").unwrap(),
            witness: Witness::from_slice(&[
                "30440220079287854aed2500913921a7b9698cefc17fc68fb02728d2e86c52173b6af6ba0220669efe80b73204efcda6c3a375da5fd059977e6c86bad977b15c562219cc5dd601",
                "032d49f270684da5a422df37bf9818aa178ad89a975643c4928444aed78a7dd341"
            ]),
        },
        TxIn {
            previous_output: OutPoint {
                txid: Txid::from_str("f2ccf54fa95a13b092d4f90c9cb215d11c858fd2964a45f3f997b3d4815e24e4").unwrap(),
                vout: 1,
            },
            script_sig: ScriptBuf::default(),
            sequence: Sequence::from_hex("0xfffffffd").unwrap(),
            witness: Witness::from_slice(&[
                "30450221008c10e822049f4e67388cd9dc825d1bf14c7f8b73801bc025e7534b33319d510f02205c214beb89a3b3e0837b6cc717dbda4f8707076050197b870cffec7594040c8801",
                "02f2a0bdce72551e68dfbebf81d770924836cbb256a63e9987ea869eabac4859c1"
            ]),
<<<<<<< HEAD
        }
    ];

    // Pre-calculate transaction weight using a dummy change output
    // Rationale:
    // 1. Transaction weight calculation requires both inputs and outputs
    // 2. We know the target output value (4M sats) but not the change amount yet
    // 3. Using 0 as placeholder for change output is valid because:
    //    - Output weight in Bitcoin depends on script size, not value
    //    - Value field is fixed 8 bytes regardless of amount
    //    - Only the script pubkey size affects weight
    let mut change_value = 0;
    const SCRIPT: &str = "a91409f6eed90e2ec7fed923b3d0b9d026efded6335c87";

    fn change_output(change_value: u64) -> TxOut {
        TxOut {
            value: Amount::from_sat(change_value),
            script_pubkey: ScriptBuf::from_hex(SCRIPT).unwrap(),
        }
    }
    let target_output = TxOut {
        value: Amount::from_sat(target),
        script_pubkey: ScriptBuf::from_hex(SCRIPT).unwrap(),
    };
    let outputs = vec![target_output.clone(), change_output(change_value)];

    fn create_tx(inputs: Vec<TxIn>, outputs: Vec<TxOut>) -> Transaction {
        Transaction {
            version: transaction::Version::TWO,
            lock_time: LockTime::ZERO,
            input: inputs,
            output: outputs,
        }
    }

    let output_weight_sum = outputs.iter().map(|output| output.weight().to_wu()).sum();

    // Create coin selection options
    let coin_selection_option = CoinSelectionOpt {
        target_value: target,
        target_feerate: 5.0,
        long_term_feerate: Some(10.0),
        min_absolute_fee: 4000,
        base_weight: calculate_base_weight_btc(output_weight_sum),
        change_weight: 34,
        change_cost: 8,
        avg_input_weight: inputs
            .iter()
            .map(|input| u64::from(input.segwit_weight()))
            .sum::<u64>()
            / inputs.len() as u64,
        avg_output_weight: output_weight_sum / 2,
        min_change_value: 100,
        excess_strategy: ExcessStrategy::ToChange,
    };

    // Mock values for each input
    let mock_input_values = vec![100_000, 500_000, 1_000_000, 3_000_000];

=======
        }
    ];

    // Pre-calculate transaction weight using a dummy change output
    // Rationale:
    // 1. Transaction weight calculation requires both inputs and outputs
    // 2. We know the target output value (4M sats) but not the change amount yet
    // 3. Using 0 as placeholder for change output is valid because:
    //    - Output weight in Bitcoin depends on script size, not value
    //    - Value field is fixed 8 bytes regardless of amount
    //    - Only the script pubkey size affects weight
    let mut change_output = TxOut {
        value: Amount::from_sat(0),
        script_pubkey: ScriptBuf::from_hex("a91409f6eed90e2ec7fed923b3d0b9d026efded6335c87")
            .unwrap(),
    };

    // Prepare target TxOut
    let target = 1_500_000;
    let target_output = TxOut {
        value: Amount::from_sat(target),
        script_pubkey: ScriptBuf::from_hex("00142fffa9a09bb7fa7dced44834d77ee81c49c5f0cc").unwrap(),
    };

    // Prepare CoinSelectionOpt
    let long_term_feerate = 10.0;
    let change_weight = change_output.weight().to_wu();
    let change_cost = calculate_fee(change_weight, long_term_feerate);
    let target_weight = target_output.weight().to_wu();
    let avg_output_weight = (change_weight + target_weight) / 2;
    let avg_input_weight = inputs
        .iter()
        .map(|input| input.segwit_weight().to_wu())
        .sum::<u64>()
        / inputs.len() as u64;

    // Create coin selection options
    let coin_selection_option = CoinSelectionOpt {
        target_value: target,
        target_feerate: 15.0,
        long_term_feerate: Some(long_term_feerate),
        min_absolute_fee: 4000,
        base_weight: calculate_base_weight_btc(target_weight + change_weight),
        change_weight,
        change_cost,
        avg_input_weight,
        avg_output_weight,
        min_change_value: 100,
        excess_strategy: ExcessStrategy::ToChange,
    };

    // Mock values for each input
    let mock_input_values = vec![100_000, 3_000_000, 1_000_000, 500_000];

>>>>>>> 52f16418
    // Create OutputGroups from each input
    let utxos: Vec<OutputGroup> = inputs
        .clone()
        .into_iter()
        .zip(mock_input_values)
        .map(|(input, value)| OutputGroup {
            // In practice, the details about the UTXO, used as input, is obtained from the UTXO set maintained by a node.
            value,
<<<<<<< HEAD
            weight: u64::from(input.segwit_weight()),
=======
            weight: input.segwit_weight().to_wu(),
>>>>>>> 52f16418
            input_count: 1,
            creation_sequence: None,
        })
        .collect();

    // Perform selection among the available UTXOs, create final transaction
<<<<<<< HEAD
=======
    println!("The given OutputGroups are......");
>>>>>>> 52f16418
    log_utxos(&utxos);
    match select_coin(&utxos, &coin_selection_option) {
        Ok(selection) => {
            println!("Selected utxo index and waste metrics are: {:?}", selection);
<<<<<<< HEAD
            let selected_utxo_aggregate: u64 = selection
=======

            let selected_txins: Vec<TxIn> = selection
                .selected_inputs
                .iter()
                .map(|&index| inputs[index].clone())
                .collect();

            let selected_output_groups: Vec<OutputGroup> = selection
                .selected_inputs
                .iter()
                .map(|&index| utxos[index].clone())
                .collect();
            println!("The selected OutputGroups are......");
            log_utxos(&selected_output_groups);

            let selected_txins_value: u64 = selection
>>>>>>> 52f16418
                .selected_inputs
                .iter()
                .map(|&i| utxos[i].value)
                .sum();

<<<<<<< HEAD
            // Create a transaction for the purpose of calculating a default weight first
            let fee = calculate_fee(
                u64::from(create_tx(inputs.clone(), outputs).weight()),
                coin_selection_option.long_term_feerate.unwrap(),
            );

            change_value = selected_utxo_aggregate - (target + fee);
            println!(
                "Transaction Outputs created with target: {target} and change: {change_value}"
            );
            create_tx(inputs, vec![target_output, change_output(change_value)]);
=======
            // Create a transaction for the purpose of calculating the fee using the selected inputs
            let mut tx = Transaction {
                version: transaction::Version::TWO,
                lock_time: LockTime::ZERO,
                input: selected_txins,
                output: vec![target_output, change_output.clone()],
            };
            let fee = calculate_fee(
                tx.weight().to_wu(),
                coin_selection_option.long_term_feerate.unwrap(),
            );

            // update the change output with the actual change value
            let change_value = selected_txins_value - (target + fee);
            change_output.value = Amount::from_sat(change_value);
            println!(
                "Target value = {}. Change value = {}, total input value of tx = {}",
                target, change_value, selected_txins_value
            );

            // update the change output of the transaction
            tx.output[1] = change_output;

            println!("The final transaction id = {}", tx.compute_txid());
            println!("Now the below tx can be broadcasted");
            println!("{:?}", serialize(&tx));
>>>>>>> 52f16418
        }
        Err(_) => println!("Coin Selection failed!"),
    }
}<|MERGE_RESOLUTION|>--- conflicted
+++ resolved
@@ -36,12 +36,7 @@
 }
 
 fn main() {
-<<<<<<< HEAD
-    let target: u64 = 4_000_000;
-
-=======
     // mock txins
->>>>>>> 52f16418
     let inputs: Vec<TxIn> = vec![
         TxIn {
             previous_output: OutPoint {
@@ -84,67 +79,6 @@
                 "30450221008c10e822049f4e67388cd9dc825d1bf14c7f8b73801bc025e7534b33319d510f02205c214beb89a3b3e0837b6cc717dbda4f8707076050197b870cffec7594040c8801",
                 "02f2a0bdce72551e68dfbebf81d770924836cbb256a63e9987ea869eabac4859c1"
             ]),
-<<<<<<< HEAD
-        }
-    ];
-
-    // Pre-calculate transaction weight using a dummy change output
-    // Rationale:
-    // 1. Transaction weight calculation requires both inputs and outputs
-    // 2. We know the target output value (4M sats) but not the change amount yet
-    // 3. Using 0 as placeholder for change output is valid because:
-    //    - Output weight in Bitcoin depends on script size, not value
-    //    - Value field is fixed 8 bytes regardless of amount
-    //    - Only the script pubkey size affects weight
-    let mut change_value = 0;
-    const SCRIPT: &str = "a91409f6eed90e2ec7fed923b3d0b9d026efded6335c87";
-
-    fn change_output(change_value: u64) -> TxOut {
-        TxOut {
-            value: Amount::from_sat(change_value),
-            script_pubkey: ScriptBuf::from_hex(SCRIPT).unwrap(),
-        }
-    }
-    let target_output = TxOut {
-        value: Amount::from_sat(target),
-        script_pubkey: ScriptBuf::from_hex(SCRIPT).unwrap(),
-    };
-    let outputs = vec![target_output.clone(), change_output(change_value)];
-
-    fn create_tx(inputs: Vec<TxIn>, outputs: Vec<TxOut>) -> Transaction {
-        Transaction {
-            version: transaction::Version::TWO,
-            lock_time: LockTime::ZERO,
-            input: inputs,
-            output: outputs,
-        }
-    }
-
-    let output_weight_sum = outputs.iter().map(|output| output.weight().to_wu()).sum();
-
-    // Create coin selection options
-    let coin_selection_option = CoinSelectionOpt {
-        target_value: target,
-        target_feerate: 5.0,
-        long_term_feerate: Some(10.0),
-        min_absolute_fee: 4000,
-        base_weight: calculate_base_weight_btc(output_weight_sum),
-        change_weight: 34,
-        change_cost: 8,
-        avg_input_weight: inputs
-            .iter()
-            .map(|input| u64::from(input.segwit_weight()))
-            .sum::<u64>()
-            / inputs.len() as u64,
-        avg_output_weight: output_weight_sum / 2,
-        min_change_value: 100,
-        excess_strategy: ExcessStrategy::ToChange,
-    };
-
-    // Mock values for each input
-    let mock_input_values = vec![100_000, 500_000, 1_000_000, 3_000_000];
-
-=======
         }
     ];
 
@@ -199,7 +133,6 @@
     // Mock values for each input
     let mock_input_values = vec![100_000, 3_000_000, 1_000_000, 500_000];
 
->>>>>>> 52f16418
     // Create OutputGroups from each input
     let utxos: Vec<OutputGroup> = inputs
         .clone()
@@ -208,28 +141,18 @@
         .map(|(input, value)| OutputGroup {
             // In practice, the details about the UTXO, used as input, is obtained from the UTXO set maintained by a node.
             value,
-<<<<<<< HEAD
-            weight: u64::from(input.segwit_weight()),
-=======
             weight: input.segwit_weight().to_wu(),
->>>>>>> 52f16418
             input_count: 1,
             creation_sequence: None,
         })
         .collect();
 
     // Perform selection among the available UTXOs, create final transaction
-<<<<<<< HEAD
-=======
     println!("The given OutputGroups are......");
->>>>>>> 52f16418
     log_utxos(&utxos);
     match select_coin(&utxos, &coin_selection_option) {
         Ok(selection) => {
             println!("Selected utxo index and waste metrics are: {:?}", selection);
-<<<<<<< HEAD
-            let selected_utxo_aggregate: u64 = selection
-=======
 
             let selected_txins: Vec<TxIn> = selection
                 .selected_inputs
@@ -246,25 +169,11 @@
             log_utxos(&selected_output_groups);
 
             let selected_txins_value: u64 = selection
->>>>>>> 52f16418
                 .selected_inputs
                 .iter()
                 .map(|&i| utxos[i].value)
                 .sum();
 
-<<<<<<< HEAD
-            // Create a transaction for the purpose of calculating a default weight first
-            let fee = calculate_fee(
-                u64::from(create_tx(inputs.clone(), outputs).weight()),
-                coin_selection_option.long_term_feerate.unwrap(),
-            );
-
-            change_value = selected_utxo_aggregate - (target + fee);
-            println!(
-                "Transaction Outputs created with target: {target} and change: {change_value}"
-            );
-            create_tx(inputs, vec![target_output, change_output(change_value)]);
-=======
             // Create a transaction for the purpose of calculating the fee using the selected inputs
             let mut tx = Transaction {
                 version: transaction::Version::TWO,
@@ -291,7 +200,6 @@
             println!("The final transaction id = {}", tx.compute_txid());
             println!("Now the below tx can be broadcasted");
             println!("{:?}", serialize(&tx));
->>>>>>> 52f16418
         }
         Err(_) => println!("Coin Selection failed!"),
     }
